--- conflicted
+++ resolved
@@ -46,11 +46,7 @@
     "tsutils": "^1.1.0"
   },
   "peerDependencies": {
-<<<<<<< HEAD
-    "typescript": ">=2.0.0-dev || >=2.1.0-dev || >=2.2.0-dev || >=2.3.0-dev"
-=======
     "typescript": ">=2.0.0 || >=2.0.0-dev || >=2.1.0-dev || >=2.2.0-dev || >=2.3.0-dev"
->>>>>>> 3ea76fa0
   },
   "devDependencies": {
     "@types/babel-code-frame": "^6.20.0",
