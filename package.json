--- conflicted
+++ resolved
@@ -1,10 +1,6 @@
 {
   "name": "tslint",
-<<<<<<< HEAD
   "version": "3.6.0-dev.1",
-=======
-  "version": "3.6.0",
->>>>>>> 2c1ccbd1
   "description": "a static analysis linter for TypeScript",
   "bin": {
     "tslint": "./bin/tslint"
@@ -43,15 +39,10 @@
     "grunt-ts": "^5.1.0",
     "grunt-tslint": "latest",
     "mocha": "^2.2.5",
-<<<<<<< HEAD
     "tslint": "next",
-    "typescript": "next"
-=======
-    "tslint": "latest",
     "tslint-config-typings": "0.1.6",
     "tslint-config-unional": "0.1.5",
     "typescript": "latest"
->>>>>>> 2c1ccbd1
   },
   "peerDependencies": {
     "typescript": ">=1.7.3 || >=1.8.0-dev || >=1.9.0-dev"
