--- conflicted
+++ resolved
@@ -25,16 +25,11 @@
 import {loadRules} from "./ruleLoader";
 
 class Linter {
-<<<<<<< HEAD
     public static VERSION = "3.5.0-dev.1";
-    public static findConfiguration = config;
-=======
-    public static VERSION = "3.5.0";
     public static findConfiguration = findConfiguration;
     public static findConfigurationPath = findConfigurationPath;
     public static getRulesDirectories = getRulesDirectories;
     public static loadConfigurationFromPath = loadConfigurationFromPath;
->>>>>>> d6fc245f
 
     private fileName: string;
     private source: string;
